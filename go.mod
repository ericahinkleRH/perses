--- conflicted
+++ resolved
@@ -30,12 +30,8 @@
 	github.com/zitadel/oidc/v3 v3.6.0
 	golang.org/x/crypto v0.17.0
 	golang.org/x/exp v0.0.0-20231206192017-f3f8817b8deb
-<<<<<<< HEAD
 	golang.org/x/oauth2 v0.15.0
-	golang.org/x/term v0.15.0
-=======
 	golang.org/x/term v0.16.0
->>>>>>> 2e4978ce
 	gopkg.in/yaml.v3 v3.0.1
 )
 
@@ -118,12 +114,7 @@
 	go.opentelemetry.io/otel/sdk v1.21.0 // indirect
 	go.opentelemetry.io/otel/trace v1.21.0 // indirect
 	golang.org/x/net v0.19.0 // indirect
-<<<<<<< HEAD
-	golang.org/x/sys v0.15.0 // indirect
-=======
-	golang.org/x/oauth2 v0.15.0 // indirect
 	golang.org/x/sys v0.16.0 // indirect
->>>>>>> 2e4978ce
 	golang.org/x/text v0.14.0 // indirect
 	golang.org/x/time v0.5.0 // indirect
 	google.golang.org/appengine v1.6.8 // indirect

--- conflicted
+++ resolved
@@ -32,11 +32,9 @@
   # timeout
   - regex: 'youtube\.com'
     type: 'ignore'
-<<<<<<< HEAD
   # status code 403: Forbidden
   - regex: 'webpack\.js\.org'
-=======
+    type: 'ignore'
   # timeout
   - regex: 'lodash\.com'
->>>>>>> 48c6c9af
     type: 'ignore'